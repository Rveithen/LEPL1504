#
# LEPL1504 -  MISSION 1  -  Modeling a cart-pendulum system
#
# @date 2022
# @author Robotran team
# 
# Universite catholique de Louvain


# import useful modules and functions
from math import sin, cos, pi
import numpy as np
from scipy.integrate import solve_ivp


# * * * * * * * * * * * * * * * * * * * * * * * * * * * * * * * * * * *
class MBSData:
<<<<<<< HEAD
    """ Class to define the parameters of the double mass-spring model
    and of the problem to solve.

    It contains the following fields (in SI units):

    general parameters:
    -------------------
    g:     Gravity

    masses:
    -------
    m1:    Cart mass
    m2:    Pendulum mass

    parameters of the pendulum:
    ---------------------------
    Lp:    Pendulum length

    parameter of the external force:
    --------------------------------
    Fmax:  Semi-amplitude of the force
    f0:    Frequency at start
    t0:    Time for specifying frequency at start
    f1:    Frequency at end
    t1:    Time for specifying frequency at end

    parameter of the controller:
    ----------------------------
    Kp:    Proportional factor
    Kd:    Differential factor

    initial positions and velocities:
    ---------------------------------
    q1:    Initial position coordinate of the cart
    q2:    Initial position coordinate of the pendulum
    qd1:   Initial velocity coordinate of the cart
    qd2:   Initial velocity coordinate of the pendulum
    """

    def __init__(self):
        self.g = 9.81
        self.m1 = 1  # kg
        self.m2 = 0.5
        self.Lp = 1  # m

        self.f0 = 1  # Hz
        self.t0 = 0  # s
        self.f1 = 10
        self.t1 = 10

        self.Kp = 0
        self.Kd = 0

        self.q1 = 0  # m
        self.q2 = 30  # degrees
        self.qd1 = 0  # m/s
        self.qd2 = 0


=======
   """ Class to define the parameters of the double mass-spring model
   and of the problem to solve.
    
   It contains the following fields (in SI units): 
   
   general parameters:
   -------------------
   g:     Gravity
   
   masses:
   -------
   m1:    Cart mass
   m2:    Pendulum mass
   
   parameters of the pendulum:
   ---------------------------
   Lp:    Pendulum length
   
   parameter of the external force:
   --------------------------------
   Fmax:  Semi-amplitude of the force
   f0:    Frequency at start
   t0:    Time for specifying frequency at start
   f1:    Frequency at end
   t1:    Time for specifying frequency at end
   
   parameter of the controller:
   ----------------------------
   Kp:    Proportional factor
   Kd:    Differential factor
   
   initial positions and velocities:
   ---------------------------------
   q1:    Initial position coordinate of the cart
   q2:    Initial position coordinate of the pendulum
   qd1:   Initial velocity coordinate of the cart
   qd2:   Initial velocity coordinate of the pendulum
   """
    
   def __init__(self,m1,m2,Lp):
       
      self.g = 9.81
      self.m1 = m1
      self.m2 = m2
      self.Lp = Lp
      
      self.Fmax
      self.f0
      self.f1
      self.t0
      self.t1
      
      self.Kp
      self.Kd
    	   
      self.q1
      self.q2
      self.qd1
      self.qd2
      
        
>>>>>>> 864b1cf9
# * * * * * * * * * * * * * * * * * * * * * * * * * * * * * * * * * * *
def sweep(t, t0, f0, t1, f1, Fmax):
    """ Compute the value of a force sweep function at the given time.
    The sweep function has a sinusoidal shape with constant amplitude
    and a varying frequency. This function enables to consider linear
    variation of the frequency between f0 and f1 defined at time t0 and t1.

	:param t: the time instant when to compute the function.
	:param t0: the time instant when to specify f0.
	:param f0: the frequency at time t0.
	:param t1: the time instant when to specify f1.
	:param f1: the frequency at time t1.
	:param Fmax: the semi-amplitude of the function.

	:return Fext: the value of the sweep function.
    """
<<<<<<< HEAD

    return Fmax * sin(2 * pi * (f0 * (((f1 - f0) / (t1 - t0)) * (t / 2)) * t))
=======
    # Write your code here
    theta = 2*pi*t*(f0 + (t/2 * ((f1-f0)/(t1-t0))))
    return Fmax*sin(theta)
    
>>>>>>> 864b1cf9


# * * * * * * * * * * * * * * * * * * * * * * * * * * * * * * * * * * *
def compute_derivatives(t, y, data):
    """ Compute the derivatives yd for a given state y of the system.
        The derivatives are computed at the given time t with
        the parameters values in the given data structure.

        It is assumed that the state vector y contains the following states:
          y = [q1, q2, qd1, qd2] with:
             - q1: the cart position
             - q2: the pendulum position
             - qd1: the cart velocity
             - qd2: the pendulum velocity

        :param  t: the time instant when to compute the derivatives.
        :param  y: the numpy array containing the states
        :return: yd a numpy array containing the states derivatives  yd = [qd1, qd2, qdd1, qdd2]
        :param data: the MBSData object containing the parameters of the model
<<<<<<< HEAD
    """

    qdd1 = y.qd1[t + 1] - y.qd1[t]
    qdd2 = y.qd2[t + 1] - y.qd2[t]
    sweep(t, data.t0, data.f0, data.t1, data.f1, data.Fmax)

=======
    """                 
    # Write your code here
    #............    
    # sweep function should be called here: sweep(t, data.t0, data.f0, data.t1, data.f1, data.Fmax)
    yd = np.array([y[2],y[3],0,0])
    M = np.array([[data.m1+data.m2,(data.m2*data.Lp/2)*cos(y[1])],[cos(y[1]),2*data.Lp/3]])
    C = np.array([-(1/2)*data.m2*data.Lp*sin(y[1])*y[3]**2,0])
    Q = np.array([sweep(t, data.t0, data.f0, data.t1, data.f1, data.Fmax),data.g*sin(y[1])])
    qdd = np.linalg.solve(M, Q-C)
    yd[2],yd[3] = qdd[0],qdd[1]
    return yd
>>>>>>> 864b1cf9

# * * * * * * * * * * * * * * * * * * * * * * * * * * * * * * * * * * *
def compute_dynamic_response(data):
    """  Compute the time evolution of the dynamic response of the cart-pendulum system
         for the given data. Initial and final time are determined
         by the t0 and t1 parameter of the parameter data structure.
         Results are saved to three text files named dirdyn_q.res, dirdyn_qd.res and dirdyn_qdd.res

        Time evolution is computed using an time integrator (typically Runge-Kutta).

       :param data: the MBSData object containing the parameters of the model
     """
    # Write your code here
<<<<<<< HEAD

=======
    #............
>>>>>>> 864b1cf9
    # ### Runge Kutta ###   should be called via solve_ivp()
    # to pass the MBSData object to compute_derivative function in solve_ivp, you may use lambda mechanism:
    #
    #    fprime = lambda t,y: compute_derivatives(t, y, data)
    #
    # fprime can be viewed as a function that takes two arguments: t, y
    # this fprime function can be provided to solve_ivp
    # Note that you can change the tolerances with rtol and atol options (see online solve_iv doc)
    #
    # Write some code here
<<<<<<< HEAD
=======
    #............
  
>>>>>>> 864b1cf9


# * * * * * * * * * * * * * * * * * * * * * * * * * * * * * * * * * * *
# Main function

if __name__ == '__main__':
    mbs_data = MBSData()

    compute_dynamic_response(mbs_data)<|MERGE_RESOLUTION|>--- conflicted
+++ resolved
@@ -15,7 +15,6 @@
 
 # * * * * * * * * * * * * * * * * * * * * * * * * * * * * * * * * * * *
 class MBSData:
-<<<<<<< HEAD
     """ Class to define the parameters of the double mass-spring model
     and of the problem to solve.
 
@@ -61,6 +60,7 @@
         self.m2 = 0.5
         self.Lp = 1  # m
 
+        self.Fmax = 0
         self.f0 = 1  # Hz
         self.t0 = 0  # s
         self.f1 = 10
@@ -75,69 +75,6 @@
         self.qd2 = 0
 
 
-=======
-   """ Class to define the parameters of the double mass-spring model
-   and of the problem to solve.
-    
-   It contains the following fields (in SI units): 
-   
-   general parameters:
-   -------------------
-   g:     Gravity
-   
-   masses:
-   -------
-   m1:    Cart mass
-   m2:    Pendulum mass
-   
-   parameters of the pendulum:
-   ---------------------------
-   Lp:    Pendulum length
-   
-   parameter of the external force:
-   --------------------------------
-   Fmax:  Semi-amplitude of the force
-   f0:    Frequency at start
-   t0:    Time for specifying frequency at start
-   f1:    Frequency at end
-   t1:    Time for specifying frequency at end
-   
-   parameter of the controller:
-   ----------------------------
-   Kp:    Proportional factor
-   Kd:    Differential factor
-   
-   initial positions and velocities:
-   ---------------------------------
-   q1:    Initial position coordinate of the cart
-   q2:    Initial position coordinate of the pendulum
-   qd1:   Initial velocity coordinate of the cart
-   qd2:   Initial velocity coordinate of the pendulum
-   """
-    
-   def __init__(self,m1,m2,Lp):
-       
-      self.g = 9.81
-      self.m1 = m1
-      self.m2 = m2
-      self.Lp = Lp
-      
-      self.Fmax
-      self.f0
-      self.f1
-      self.t0
-      self.t1
-      
-      self.Kp
-      self.Kd
-    	   
-      self.q1
-      self.q2
-      self.qd1
-      self.qd2
-      
-        
->>>>>>> 864b1cf9
 # * * * * * * * * * * * * * * * * * * * * * * * * * * * * * * * * * * *
 def sweep(t, t0, f0, t1, f1, Fmax):
     """ Compute the value of a force sweep function at the given time.
@@ -154,15 +91,10 @@
 
 	:return Fext: the value of the sweep function.
     """
-<<<<<<< HEAD
-
-    return Fmax * sin(2 * pi * (f0 * (((f1 - f0) / (t1 - t0)) * (t / 2)) * t))
-=======
     # Write your code here
     theta = 2*pi*t*(f0 + (t/2 * ((f1-f0)/(t1-t0))))
     return Fmax*sin(theta)
     
->>>>>>> 864b1cf9
 
 
 # * * * * * * * * * * * * * * * * * * * * * * * * * * * * * * * * * * *
@@ -182,14 +114,6 @@
         :param  y: the numpy array containing the states
         :return: yd a numpy array containing the states derivatives  yd = [qd1, qd2, qdd1, qdd2]
         :param data: the MBSData object containing the parameters of the model
-<<<<<<< HEAD
-    """
-
-    qdd1 = y.qd1[t + 1] - y.qd1[t]
-    qdd2 = y.qd2[t + 1] - y.qd2[t]
-    sweep(t, data.t0, data.f0, data.t1, data.f1, data.Fmax)
-
-=======
     """                 
     # Write your code here
     #............    
@@ -201,7 +125,6 @@
     qdd = np.linalg.solve(M, Q-C)
     yd[2],yd[3] = qdd[0],qdd[1]
     return yd
->>>>>>> 864b1cf9
 
 # * * * * * * * * * * * * * * * * * * * * * * * * * * * * * * * * * * *
 def compute_dynamic_response(data):
@@ -215,11 +138,6 @@
        :param data: the MBSData object containing the parameters of the model
      """
     # Write your code here
-<<<<<<< HEAD
-
-=======
-    #............
->>>>>>> 864b1cf9
     # ### Runge Kutta ###   should be called via solve_ivp()
     # to pass the MBSData object to compute_derivative function in solve_ivp, you may use lambda mechanism:
     #
@@ -230,11 +148,6 @@
     # Note that you can change the tolerances with rtol and atol options (see online solve_iv doc)
     #
     # Write some code here
-<<<<<<< HEAD
-=======
-    #............
-  
->>>>>>> 864b1cf9
 
 
 # * * * * * * * * * * * * * * * * * * * * * * * * * * * * * * * * * * *
